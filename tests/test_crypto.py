# This file is part of Astarte.
#
# Copyright 2023 SECO Mind Srl
#
# Licensed under the Apache License, Version 2.0 (the "License");
# you may not use this file except in compliance with the License.
# You may obtain a copy of the License at
#
#    http://www.apache.org/licenses/LICENSE-2.0
#
# Unless required by applicable law or agreed to in writing, software
# distributed under the License is distributed on an "AS IS" BASIS,
# WITHOUT WARRANTIES OR CONDITIONS OF ANY KIND, either express or implied.
# See the License for the specific language governing permissions and
# limitations under the License.
#
# SPDX-License-Identifier: Apache-2.0

# pylint: disable=useless-suppression,missing-function-docstring,missing-class-docstring
# pylint: disable=too-many-statements,too-many-instance-attributes,missing-return-doc
# pylint: disable=missing-return-type-doc,no-value-for-parameter,protected-access,
# pylint: disable=too-many-public-methods,no-self-use

import unittest
from unittest import mock

from cryptography import x509
from cryptography.hazmat.primitives import serialization
from cryptography.x509.oid import NameOID

from astarte.device import crypto


class UnitTests(unittest.TestCase):
    def setUp(self):
        pass

    @mock.patch("astarte.device.crypto.hashes.SHA256")
    @mock.patch("astarte.device.crypto.x509.CertificateSigningRequestBuilder")
    @mock.patch("astarte.device.crypto.serialization.load_pem_private_key")
    @mock.patch("astarte.device.crypto.open", new_callable=mock.mock_open)
    @mock.patch("astarte.device.crypto.path.exists", return_value=True)
    def test_generate_csr_existing_key(
        self,
        mock_exist,
        open_mock,
        mock_load_pem_private_key,
        mock_certificate_signing_request_builder,
        mock_sha256,
    ):
        fp_instance = open_mock.return_value
        fp_instance.read.return_value = bytes("key file content", "utf-8")

        private_key = mock.MagicMock()
        mock_load_pem_private_key.return_value = private_key

        csr_builder_instance = mock_certificate_signing_request_builder.return_value
        csr_builder_instance.subject_name.return_value = csr_builder_instance
        csr_instance = mock.MagicMock()
        csr_builder_instance.sign.return_value = csr_instance

        csr_instance.public_bytes.return_value = bytes("csr public bytes", "utf-8")

        x509_name = x509.Name(
            [
                # Provide various details about who we are.
                x509.NameAttribute(NameOID.ORGANIZATION_NAME, "Devices"),
                x509.NameAttribute(NameOID.COMMON_NAME, "realm name/device id"),
            ]
        )

        crypto.generate_csr("realm name", "device id", "crypto store dir")
        # Checks over the loading of the key
        mock_exist.assert_called_once_with("crypto store dir/device.key")
        open_mock.assert_called_once_with("crypto store dir/device.key", "rb")
        fp_instance.read.assert_called_once()
        mock_load_pem_private_key.assert_called_once_with(
            fp_instance.read.return_value, password=None
        )

        # Checks over the creation of the CSR
        mock_certificate_signing_request_builder.assert_called_once()
        csr_builder_instance.subject_name.assert_called_once_with(x509_name)
        csr_builder_instance.sign.assert_called_once_with(private_key, mock_sha256.return_value)

        # Generic checks

        csr_instance.public_bytes.assert_called_once_with(serialization.Encoding.PEM)

    @mock.patch("astarte.device.crypto.hashes.SHA256")
    @mock.patch("astarte.device.crypto.x509.CertificateSigningRequestBuilder")
    @mock.patch("astarte.device.crypto.serialization.NoEncryption")
    @mock.patch("astarte.device.crypto.open", new_callable=mock.mock_open)
    @mock.patch("astarte.device.crypto.ec.SECP256R1")
    @mock.patch("astarte.device.crypto.ec.generate_private_key")
    @mock.patch("astarte.device.crypto.path.exists", return_value=False)
    def test_generate_csr_new_key(
        self,
        mock_exist,
        mock_generate_private_key,
        mock_SECP256R1,
        open_mock,
        mock_no_encryption,
        mock_certificate_signing_request_builder,
        mock_sha256,
    ):
        private_key = mock.MagicMock()
        mock_generate_private_key.return_value = private_key

        fp_instance = open_mock.return_value
        fp_instance.write.return_value = bytes("key file content", "utf-8")

        csr_builder_instance = mock_certificate_signing_request_builder.return_value
        csr_builder_instance.subject_name.return_value = csr_builder_instance
        csr_instance = mock.MagicMock()
        csr_builder_instance.sign.return_value = csr_instance

        csr_instance.public_bytes.return_value = bytes("csr public bytes", "utf-8")

        x509_name = x509.Name(
            [
                # Provide various details about who we are.
                x509.NameAttribute(NameOID.ORGANIZATION_NAME, "Devices"),
                x509.NameAttribute(NameOID.COMMON_NAME, "realm name/device id"),
            ]
        )

        crypto.generate_csr("realm name", "device id", "crypto store dir")
        # Checks over the creation of the key
        mock_exist.assert_called_once_with("crypto store dir/device.key")
        mock_generate_private_key.assert_called_once_with(curve=mock_SECP256R1.return_value)
        open_mock.assert_called_once_with("crypto store dir/device.key", "wb")
        private_key.private_bytes.assert_called_once_with(
            encoding=serialization.Encoding.PEM,
            format=serialization.PrivateFormat.TraditionalOpenSSL,
            encryption_algorithm=mock_no_encryption.return_value,
        )
        open_mock.return_value.write.assert_called_once_with(private_key.private_bytes.return_value)

        # Checks over the creation of the CSR
        mock_certificate_signing_request_builder.assert_called_once()
        csr_builder_instance.subject_name.assert_called_once_with(x509_name)
        csr_builder_instance.sign.assert_called_once_with(private_key, mock_sha256.return_value)

        # Generic checks

        csr_instance.public_bytes.assert_called_once_with(serialization.Encoding.PEM)

    @mock.patch("astarte.device.crypto.open", new_callable=mock.mock_open)
    @mock.patch("astarte.device.crypto.x509.load_pem_x509_certificate")
    def test_import_device_certificate(self, mock_load_pem_x509_certificate, open_mock):
        crypto.import_device_certificate("client serialized certificate", "store directory")

        mock_load_pem_x509_certificate.assert_called_once_with(
            "client serialized certificate".encode("ascii")
        )
        open_mock.assert_called_once_with("store directory/device.crt", "wb")
        mock_load_pem_x509_certificate.return_value.public_bytes.assert_called_once_with(
            encoding=serialization.Encoding.PEM
        )
        open_mock.return_value.write.assert_called_once_with(
            mock_load_pem_x509_certificate.return_value.public_bytes.return_value
        )

    @mock.patch("astarte.device.crypto.certificate_is_valid", return_value=True)
    @mock.patch("astarte.device.crypto.path.exists", side_effect=[True, True])
    def test_device_has_certificate(self, mock_exists, mock_certificate_is_valid):
        # Has certificate
        self.assertTrue(
            crypto.device_has_certificate(
                "device_id",
                "realm_name",
                "credential_secret",
                "pairing_base_url",
                False,
                "store directory",
            )
        )

        mock_exists.assert_has_calls(
            [mock.call("store directory/device.crt"), mock.call("store directory/device.key")]
        )
        self.assertEqual(mock_exists.call_count, 2)
        mock_certificate_is_valid.assert_called_once_with(
            "device_id",
            "realm_name",
            "credential_secret",
            "pairing_base_url",
            False,
            "store directory",
        )

        # Certificate is not valid
        mock_exists.reset_mock()
        mock_certificate_is_valid.reset_mock()

        mock_certificate_is_valid.return_value = False
        mock_exists.side_effect = [True, True]

        self.assertFalse(
            crypto.device_has_certificate(
                "device_id",
                "realm_name",
                "credential_secret",
                "pairing_base_url",
                False,
                "store directory",
            )
        )

        mock_exists.assert_has_calls(
            [mock.call("store directory/device.crt"), mock.call("store directory/device.key")]
        )
        self.assertEqual(mock_exists.call_count, 2)
        mock_certificate_is_valid.assert_called_once_with(
            "device_id",
            "realm_name",
            "credential_secret",
            "pairing_base_url",
            False,
            "store directory",
        )

        # Certificate file is not present
        mock_exists.reset_mock()
        mock_certificate_is_valid.reset_mock()

        mock_certificate_is_valid.return_value = True
        mock_exists.side_effect = [False, True]

        self.assertFalse(
            crypto.device_has_certificate(
                "device_id",
                "realm_name",
                "credential_secret",
                "pairing_base_url",
                False,
                "store directory",
            )
        )

        mock_exists.assert_called_once_with("store directory/device.crt")
        mock_certificate_is_valid.assert_not_called()

        # Key file is not present
        mock_exists.reset_mock()
        mock_certificate_is_valid.reset_mock()

        mock_certificate_is_valid.return_value = True
        mock_exists.side_effect = [True, False]

        self.assertFalse(
            crypto.device_has_certificate(
                "device_id",
                "realm_name",
                "credential_secret",
                "pairing_base_url",
                False,
                "store directory",
            )
        )

        mock_exists.assert_has_calls(
            [mock.call("store directory/device.crt"), mock.call("store directory/device.key")]
        )
        self.assertEqual(mock_exists.call_count, 2)
        mock_certificate_is_valid.assert_not_called()

    @mock.patch("astarte.device.crypto.pairing_handler.verify_device_certificate")
    @mock.patch("astarte.device.crypto.open", new_callable=mock.mock_open)
    def test_certificate_is_valid(self, open_mock, mock_verify_device_certificate):
        open_mock.return_value.read.return_value = "certificate content"
<<<<<<< HEAD
        mock_datetime.now.return_value = 42
        mock_load_pem_x509_certificate.return_value.not_valid_before_utc = 41
        mock_load_pem_x509_certificate.return_value.not_valid_after_utc = 43

        self.assertTrue(crypto.certificate_is_valid("store directory"))
=======
        mock_verify_device_certificate.return_value = True

        self.assertTrue(
            crypto.certificate_is_valid(
                "device_id",
                "realm_name",
                "credential_secret",
                "pairing_base_url",
                False,
                "store directory",
            )
        )
>>>>>>> 0197d51d

        open_mock.assert_called_once_with("store directory/device.crt", "r", encoding="utf-8")
        mock_verify_device_certificate.assert_called_once_with(
            "device_id",
            "realm_name",
            "credential_secret",
            "pairing_base_url",
            False,
            "certificate content",
        )
<<<<<<< HEAD
        mock_datetime.now.assert_called_once()
=======
>>>>>>> 0197d51d

    @mock.patch("astarte.device.crypto.pairing_handler.verify_device_certificate")
    @mock.patch("astarte.device.crypto.open", new_callable=mock.mock_open)
    def test_certificate_is_valid_empty_certificate(
        self, open_mock, mock_verify_device_certificate
    ):
        open_mock.return_value.read.return_value = ""
<<<<<<< HEAD

        self.assertFalse(crypto.certificate_is_valid("store directory"))

        open_mock.assert_called_once_with("store directory/device.crt", "r", encoding="utf-8")
        mock_load_pem_x509_certificate.assert_not_called()
        mock_datetime.now.assert_not_called()

    @mock.patch("astarte.device.crypto.datetime")
    @mock.patch("astarte.device.crypto.x509.load_pem_x509_certificate")
    @mock.patch("astarte.device.crypto.open", new_callable=mock.mock_open)
    def test_certificate_is_valid_load_certificate_raises(
        self, open_mock, mock_load_pem_x509_certificate, mock_datetime
    ):
        open_mock.return_value.read.return_value = "certificate content"
        mock_load_pem_x509_certificate.side_effect = mock.Mock(side_effect=ValueError("Msg"))
        mock_datetime.now.return_value = 42
        mock_load_pem_x509_certificate.return_value.not_valid_before_utc = 41
        mock_load_pem_x509_certificate.return_value.not_valid_after_utc = 43

        self.assertFalse(crypto.certificate_is_valid("store directory"))

        open_mock.assert_called_once_with("store directory/device.crt", "r", encoding="utf-8")
        mock_load_pem_x509_certificate.assert_called_once_with(
            "certificate content".encode("ascii")
        )
        mock_datetime.now.assert_not_called()

    @mock.patch("astarte.device.crypto.datetime")
    @mock.patch("astarte.device.crypto.x509.load_pem_x509_certificate")
    @mock.patch("astarte.device.crypto.open", new_callable=mock.mock_open)
    def test_certificate_is_valid_too_old(
        self, open_mock, mock_load_pem_x509_certificate, mock_datetime
    ):
        open_mock.return_value.read.return_value = "certificate content"
        mock_datetime.now.return_value = 43
        mock_load_pem_x509_certificate.return_value.not_valid_before_utc = 41
        mock_load_pem_x509_certificate.return_value.not_valid_after_utc = 43

        self.assertFalse(crypto.certificate_is_valid("store directory"))

        open_mock.assert_called_once_with("store directory/device.crt", "r", encoding="utf-8")
        mock_load_pem_x509_certificate.assert_called_once_with(
            "certificate content".encode("ascii")
        )
        mock_datetime.now.assert_called_once()
=======
        mock_verify_device_certificate.return_value = True

        self.assertFalse(
            crypto.certificate_is_valid(
                "device_id",
                "realm_name",
                "credential_secret",
                "pairing_base_url",
                False,
                "store directory",
            )
        )

        open_mock.assert_called_once_with("store directory/device.crt", "r", encoding="utf-8")
        mock_verify_device_certificate.assert_not_called()
>>>>>>> 0197d51d

    @mock.patch("astarte.device.crypto.pairing_handler.verify_device_certificate")
    @mock.patch("astarte.device.crypto.open", new_callable=mock.mock_open)
    def test_certificate_is_invalid(self, open_mock, mock_verify_device_certificate):
        open_mock.return_value.read.return_value = "certificate content"
<<<<<<< HEAD
        mock_datetime.now.return_value = 41
        mock_load_pem_x509_certificate.return_value.not_valid_before_utc = 41
        mock_load_pem_x509_certificate.return_value.not_valid_after_utc = 43

        self.assertFalse(crypto.certificate_is_valid("store directory"))

        open_mock.assert_called_once_with("store directory/device.crt", "r", encoding="utf-8")
        mock_load_pem_x509_certificate.assert_called_once_with(
            "certificate content".encode("ascii")
        )
        mock_datetime.now.assert_called_once()
=======
        mock_verify_device_certificate.return_value = False

        self.assertFalse(
            crypto.certificate_is_valid(
                "device_id",
                "realm_name",
                "credential_secret",
                "pairing_base_url",
                False,
                "store directory",
            )
        )

        open_mock.assert_called_once_with("store directory/device.crt", "r", encoding="utf-8")
        mock_verify_device_certificate.assert_called_once_with(
            "device_id",
            "realm_name",
            "credential_secret",
            "pairing_base_url",
            False,
            "certificate content",
        )
>>>>>>> 0197d51d
<|MERGE_RESOLUTION|>--- conflicted
+++ resolved
@@ -270,13 +270,6 @@
     @mock.patch("astarte.device.crypto.open", new_callable=mock.mock_open)
     def test_certificate_is_valid(self, open_mock, mock_verify_device_certificate):
         open_mock.return_value.read.return_value = "certificate content"
-<<<<<<< HEAD
-        mock_datetime.now.return_value = 42
-        mock_load_pem_x509_certificate.return_value.not_valid_before_utc = 41
-        mock_load_pem_x509_certificate.return_value.not_valid_after_utc = 43
-
-        self.assertTrue(crypto.certificate_is_valid("store directory"))
-=======
         mock_verify_device_certificate.return_value = True
 
         self.assertTrue(
@@ -289,7 +282,6 @@
                 "store directory",
             )
         )
->>>>>>> 0197d51d
 
         open_mock.assert_called_once_with("store directory/device.crt", "r", encoding="utf-8")
         mock_verify_device_certificate.assert_called_once_with(
@@ -300,10 +292,6 @@
             False,
             "certificate content",
         )
-<<<<<<< HEAD
-        mock_datetime.now.assert_called_once()
-=======
->>>>>>> 0197d51d
 
     @mock.patch("astarte.device.crypto.pairing_handler.verify_device_certificate")
     @mock.patch("astarte.device.crypto.open", new_callable=mock.mock_open)
@@ -311,53 +299,6 @@
         self, open_mock, mock_verify_device_certificate
     ):
         open_mock.return_value.read.return_value = ""
-<<<<<<< HEAD
-
-        self.assertFalse(crypto.certificate_is_valid("store directory"))
-
-        open_mock.assert_called_once_with("store directory/device.crt", "r", encoding="utf-8")
-        mock_load_pem_x509_certificate.assert_not_called()
-        mock_datetime.now.assert_not_called()
-
-    @mock.patch("astarte.device.crypto.datetime")
-    @mock.patch("astarte.device.crypto.x509.load_pem_x509_certificate")
-    @mock.patch("astarte.device.crypto.open", new_callable=mock.mock_open)
-    def test_certificate_is_valid_load_certificate_raises(
-        self, open_mock, mock_load_pem_x509_certificate, mock_datetime
-    ):
-        open_mock.return_value.read.return_value = "certificate content"
-        mock_load_pem_x509_certificate.side_effect = mock.Mock(side_effect=ValueError("Msg"))
-        mock_datetime.now.return_value = 42
-        mock_load_pem_x509_certificate.return_value.not_valid_before_utc = 41
-        mock_load_pem_x509_certificate.return_value.not_valid_after_utc = 43
-
-        self.assertFalse(crypto.certificate_is_valid("store directory"))
-
-        open_mock.assert_called_once_with("store directory/device.crt", "r", encoding="utf-8")
-        mock_load_pem_x509_certificate.assert_called_once_with(
-            "certificate content".encode("ascii")
-        )
-        mock_datetime.now.assert_not_called()
-
-    @mock.patch("astarte.device.crypto.datetime")
-    @mock.patch("astarte.device.crypto.x509.load_pem_x509_certificate")
-    @mock.patch("astarte.device.crypto.open", new_callable=mock.mock_open)
-    def test_certificate_is_valid_too_old(
-        self, open_mock, mock_load_pem_x509_certificate, mock_datetime
-    ):
-        open_mock.return_value.read.return_value = "certificate content"
-        mock_datetime.now.return_value = 43
-        mock_load_pem_x509_certificate.return_value.not_valid_before_utc = 41
-        mock_load_pem_x509_certificate.return_value.not_valid_after_utc = 43
-
-        self.assertFalse(crypto.certificate_is_valid("store directory"))
-
-        open_mock.assert_called_once_with("store directory/device.crt", "r", encoding="utf-8")
-        mock_load_pem_x509_certificate.assert_called_once_with(
-            "certificate content".encode("ascii")
-        )
-        mock_datetime.now.assert_called_once()
-=======
         mock_verify_device_certificate.return_value = True
 
         self.assertFalse(
@@ -373,25 +314,11 @@
 
         open_mock.assert_called_once_with("store directory/device.crt", "r", encoding="utf-8")
         mock_verify_device_certificate.assert_not_called()
->>>>>>> 0197d51d
 
     @mock.patch("astarte.device.crypto.pairing_handler.verify_device_certificate")
     @mock.patch("astarte.device.crypto.open", new_callable=mock.mock_open)
     def test_certificate_is_invalid(self, open_mock, mock_verify_device_certificate):
         open_mock.return_value.read.return_value = "certificate content"
-<<<<<<< HEAD
-        mock_datetime.now.return_value = 41
-        mock_load_pem_x509_certificate.return_value.not_valid_before_utc = 41
-        mock_load_pem_x509_certificate.return_value.not_valid_after_utc = 43
-
-        self.assertFalse(crypto.certificate_is_valid("store directory"))
-
-        open_mock.assert_called_once_with("store directory/device.crt", "r", encoding="utf-8")
-        mock_load_pem_x509_certificate.assert_called_once_with(
-            "certificate content".encode("ascii")
-        )
-        mock_datetime.now.assert_called_once()
-=======
         mock_verify_device_certificate.return_value = False
 
         self.assertFalse(
@@ -413,5 +340,4 @@
             "pairing_base_url",
             False,
             "certificate content",
-        )
->>>>>>> 0197d51d
+        )