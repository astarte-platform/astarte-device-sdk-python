--- conflicted
+++ resolved
@@ -38,13 +38,8 @@
           repository: astarte-platform/docs
           ssh-key: ${{ secrets.DOCS_DEPLOY_KEY }}
           path: docs
-<<<<<<< HEAD
-      - name: Set up Python 3.11
+      - name: Set up Python 3.12
         uses: actions/setup-python@v5
-=======
-      - name: Set up Python 3.12
-        uses: actions/setup-python@v4
->>>>>>> 0197d51d
         with:
           python-version: 3.12
       - name: Install dependencies
